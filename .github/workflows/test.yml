--- conflicted
+++ resolved
@@ -126,8 +126,6 @@
       - name: Check lint
         run: cargo doc --no-deps --all-features
 
-<<<<<<< HEAD
-=======
   check_features:
     name: check feature flags (ubuntu-latest / stable)
     runs-on: ubuntu-latest
@@ -147,8 +145,6 @@
       - name: Check lint
         run: cargo hack check --feature-powerset --at-least-one-of aws-lc-rs,ring --no-dev-deps -p async-nats
 
-
->>>>>>> ecdd9412
   check_licenses:
     name: check licenses (ubuntu-latest / stable)
     runs-on: ubuntu-latest
