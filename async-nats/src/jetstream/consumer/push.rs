// Copyright 2020-2023 The NATS Authors
// Licensed under the Apache License, Version 2.0 (the "License");
// you may not use this file except in compliance with the License.
// You may obtain a copy of the License at
//
// http://www.apache.org/licenses/LICENSE-2.0
//
// Unless required by applicable law or agreed to in writing, software
// distributed under the License is distributed on an "AS IS" BASIS,
// WITHOUT WARRANTIES OR CONDITIONS OF ANY KIND, either express or implied.
// See the License for the specific language governing permissions and
// limitations under the License.

use super::{
    AckPolicy, Consumer, DeliverPolicy, FromConsumer, IntoConsumerConfig, ReplayPolicy,
    StreamError, StreamErrorKind,
};
use crate::{
    connection::State,
    error::Error,
    jetstream::{self, Context, Message},
    StatusCode, Subscriber,
};

use bytes::Bytes;
use futures::{future::BoxFuture, FutureExt};
use serde::{Deserialize, Serialize};
#[cfg(feature = "server_2_10")]
use std::collections::HashMap;
use std::{
    io::{self, ErrorKind},
    pin::Pin,
    sync::Arc,
};
use std::{
    sync::atomic::AtomicU64,
    task::{self, Poll},
};
use std::{sync::atomic::Ordering, time::Duration};
use tokio::{sync::oneshot::error::TryRecvError, task::JoinHandle};
use tokio_retry::{strategy::ExponentialBackoff, Retry};
use tracing::{debug, trace};

const ORDERED_IDLE_HEARTBEAT: Duration = Duration::from_secs(5);

impl Consumer<Config> {
    /// Returns a stream of messages for Push Consumer.
    ///
    /// # Example
    ///
    /// ```no_run
    /// # #[tokio::main]
    /// # async fn mains() -> Result<(), async_nats::Error> {
    /// use async_nats::jetstream::consumer::PushConsumer;
    /// use futures::StreamExt;
    /// use futures::TryStreamExt;
    ///
    /// let client = async_nats::connect("localhost:4222").await?;
    /// let jetstream = async_nats::jetstream::new(client);
    ///
    /// let stream = jetstream
    ///     .get_or_create_stream(async_nats::jetstream::stream::Config {
    ///         name: "events".to_string(),
    ///         max_messages: 10_000,
    ///         ..Default::default()
    ///     })
    ///     .await?;
    ///
    /// jetstream
    ///     .publish("events".to_string(), "data".into())
    ///     .await?;
    ///
    /// let consumer: PushConsumer = stream
    ///     .get_or_create_consumer(
    ///         "consumer",
    ///         async_nats::jetstream::consumer::push::Config {
    ///             durable_name: Some("consumer".to_string()),
    ///             deliver_subject: "deliver".to_string(),
    ///             ..Default::default()
    ///         },
    ///     )
    ///     .await?;
    ///
    /// let mut messages = consumer.messages().await?.take(100);
    /// while let Some(Ok(message)) = messages.next().await {
    ///     println!("got message {:?}", message);
    ///     message.ack().await?;
    /// }
    /// Ok(())
    /// # }
    /// ```
    pub async fn messages(&self) -> Result<Messages, StreamError> {
        let deliver_subject = self.info.config.deliver_subject.clone().unwrap();
        let subscriber = if let Some(ref group) = self.info.config.deliver_group {
            self.context
                .client
                .queue_subscribe(deliver_subject, group.to_owned())
                .await
                .map_err(|err| StreamError::with_source(StreamErrorKind::Other, err))?
        } else {
            self.context
                .client
                .subscribe(deliver_subject)
                .await
                .map_err(|err| StreamError::with_source(StreamErrorKind::Other, err))?
        };

        Ok(Messages {
            context: self.context.clone(),
            config: self.config.clone(),
            subscriber,
            heartbeat_sleep: None,
        })
    }
}

pub struct Messages {
    context: Context,
    subscriber: Subscriber,
    config: Config,
    heartbeat_sleep: Option<Pin<Box<tokio::time::Sleep>>>,
}

impl futures::Stream for Messages {
    type Item = Result<Message, MessagesError>;

    fn poll_next(mut self: Pin<&mut Self>, cx: &mut task::Context<'_>) -> Poll<Option<Self::Item>> {
        if !self.config.idle_heartbeat.is_zero() {
            let heartbeat_sleep = self.config.idle_heartbeat.saturating_mul(2);
            match self
                .heartbeat_sleep
                .get_or_insert_with(|| Box::pin(tokio::time::sleep(heartbeat_sleep)))
                .poll_unpin(cx)
            {
                Poll::Ready(_) => {
                    self.heartbeat_sleep = None;
                    return Poll::Ready(Some(Err(MessagesError::new(
                        MessagesErrorKind::MissingHeartbeat,
                    ))));
                }
                Poll::Pending => (),
            }
        }
        loop {
            match self.subscriber.receiver.poll_recv(cx) {
                Poll::Ready(maybe_message) => {
                    self.heartbeat_sleep = None;
                    match maybe_message {
                        Some(message) => match message.status {
                            Some(StatusCode::IDLE_HEARTBEAT) => {
                                if let Some(subject) = message.reply {
                                    // TODO store pending_publish as a future and return errors from it
                                    let client = self.context.client.clone();
                                    tokio::task::spawn(async move {
                                        client
                                            .publish(subject, Bytes::from_static(b""))
                                            .await
                                            .unwrap();
                                    });
                                }

                                continue;
                            }
                            Some(_) => {
                                continue;
                            }
                            None => {
                                return Poll::Ready(Some(Ok(jetstream::Message {
                                    context: self.context.clone(),
                                    message,
                                })))
                            }
                        },
                        None => return Poll::Ready(None),
                    }
                }
                Poll::Pending => return Poll::Pending,
            }
        }
    }
}

/// Configuration for consumers. From a high level, the
/// `durable_name` and `deliver_subject` fields have a particularly
/// strong influence on the consumer's overall behavior.
#[derive(Debug, Default, Serialize, Deserialize, Clone, PartialEq, Eq)]
pub struct Config {
    /// The delivery subject used by the push consumer.
    #[serde(default)]
    pub deliver_subject: String,
    /// Setting `durable_name` to `Some(...)` will cause this consumer
    /// to be "durable". This may be a good choice for workloads that
    /// benefit from the `JetStream` server or cluster remembering the
    /// progress of consumers for fault tolerance purposes. If a consumer
    /// crashes, the `JetStream` server or cluster will remember which
    /// messages the consumer acknowledged. When the consumer recovers,
    /// this information will allow the consumer to resume processing
    /// where it left off. If you're unsure, set this to `Some(...)`.
    ///
    /// Setting `durable_name` to `None` will cause this consumer to
    /// be "ephemeral". This may be a good choice for workloads where
    /// you don't need the `JetStream` server to remember the consumer's
    /// progress in the case of a crash, such as certain "high churn"
    /// workloads or workloads where a crashed instance is not required
    /// to recover.
    #[serde(default, skip_serializing_if = "Option::is_none")]
    pub durable_name: Option<String>,
    /// A name of the consumer. Can be specified for both durable and ephemeral
    /// consumers.
    #[serde(default, skip_serializing_if = "Option::is_none")]
    pub name: Option<String>,
    /// A short description of the purpose of this consumer.
    #[serde(default, skip_serializing_if = "Option::is_none")]
    pub description: Option<String>,
    #[serde(default, skip_serializing_if = "Option::is_none")]
    /// Deliver group to use.
    pub deliver_group: Option<String>,
    /// Allows for a variety of options that determine how this consumer will receive messages
    #[serde(flatten)]
    pub deliver_policy: DeliverPolicy,
    /// How messages should be acknowledged
    pub ack_policy: AckPolicy,
    /// How long to allow messages to remain un-acknowledged before attempting redelivery
    #[serde(default, with = "serde_nanos", skip_serializing_if = "is_default")]
    pub ack_wait: Duration,
    /// Maximum number of times a specific message will be delivered. Use this to avoid poison pill messages that repeatedly crash your consumer processes forever.
    #[serde(default, skip_serializing_if = "is_default")]
    pub max_deliver: i64,
    /// When consuming from a Stream with many subjects, or wildcards, this selects only specific incoming subjects. Supports wildcards.
    #[serde(default, skip_serializing_if = "is_default")]
    pub filter_subject: String,
    #[cfg(feature = "server_2_10")]
    /// Fulfills the same role as [Config::filter_subject], but allows filtering by many subjects.
    #[serde(default, skip_serializing_if = "is_default")]
    pub filter_subjects: Vec<String>,
    /// Whether messages are sent as quickly as possible or at the rate of receipt
    pub replay_policy: ReplayPolicy,
    /// The rate of message delivery in bits per second
    #[serde(default, skip_serializing_if = "is_default")]
    pub rate_limit: u64,
    /// What percentage of acknowledgments should be samples for observability, 0-100
    #[serde(default, skip_serializing_if = "is_default")]
    pub sample_frequency: u8,
    /// The maximum number of waiting consumers.
    #[serde(default, skip_serializing_if = "is_default")]
    pub max_waiting: i64,
    /// The maximum number of unacknowledged messages that may be
    /// in-flight before pausing sending additional messages to
    /// this consumer.
    #[serde(default, skip_serializing_if = "is_default")]
    pub max_ack_pending: i64,
    /// Only deliver headers without payloads.
    #[serde(default, skip_serializing_if = "is_default")]
    pub headers_only: bool,
    /// Enable flow control messages
    #[serde(default, skip_serializing_if = "is_default")]
    pub flow_control: bool,
    /// Enable idle heartbeat messages
    #[serde(default, with = "serde_nanos", skip_serializing_if = "is_default")]
    pub idle_heartbeat: Duration,
    /// Number of consumer replicas
    #[serde(default, skip_serializing_if = "is_default")]
    pub num_replicas: usize,
    /// Force consumer to use memory storage.
    #[serde(default, skip_serializing_if = "is_default")]
    pub memory_storage: bool,
    #[cfg(feature = "server_2_10")]
    // Additional consumer metadata.
    #[serde(default, skip_serializing_if = "is_default")]
    pub metadata: HashMap<String, String>,
    /// Custom backoff for missed acknowledgments.
    #[serde(default, skip_serializing_if = "is_default", with = "serde_nanos")]
    pub backoff: Vec<Duration>,
    /// Threshold for consumer inactivity
    #[serde(default, with = "serde_nanos", skip_serializing_if = "is_default")]
    pub inactive_threshold: Duration,
}

impl FromConsumer for Config {
<<<<<<< HEAD
    fn try_from_consumer_config(config: super::Config) -> Result<Self, Error> {
        let deliver_subject = config.deliver_subject.ok_or_else(|| {
            Box::new(io::Error::new(
=======
    fn try_from_consumer_config(config: super::Config) -> Result<Self, crate::Error> {
        if config.deliver_subject.is_none() {
            return Err(Box::new(io::Error::new(
>>>>>>> f20934d4
                ErrorKind::Other,
                "push consumer must have delivery subject",
            ))
        })?;

        Ok(Config {
            deliver_subject,
            durable_name: config.durable_name,
            name: config.name,
            description: config.description,
            deliver_group: config.deliver_group,
            deliver_policy: config.deliver_policy,
            ack_policy: config.ack_policy,
            ack_wait: config.ack_wait,
            max_deliver: config.max_deliver,
            filter_subject: config.filter_subject,
            #[cfg(feature = "server_2_10")]
            filter_subjects: config.filter_subjects,
            replay_policy: config.replay_policy,
            rate_limit: config.rate_limit,
            sample_frequency: config.sample_frequency,
            max_waiting: config.max_waiting,
            max_ack_pending: config.max_ack_pending,
            headers_only: config.headers_only,
            flow_control: config.flow_control,
            idle_heartbeat: config.idle_heartbeat,
            num_replicas: config.num_replicas,
            memory_storage: config.memory_storage,
            #[cfg(feature = "server_2_10")]
            metadata: config.metadata,
            backoff: config.backoff,
            inactive_threshold: config.inactive_threshold,
        })
    }
}

impl IntoConsumerConfig for Config {
    fn into_consumer_config(self) -> jetstream::consumer::Config {
        jetstream::consumer::Config {
            deliver_subject: Some(self.deliver_subject),
            durable_name: self.durable_name,
            name: self.name,
            description: self.description,
            deliver_group: self.deliver_group,
            deliver_policy: self.deliver_policy,
            ack_policy: self.ack_policy,
            ack_wait: self.ack_wait,
            max_deliver: self.max_deliver,
            filter_subject: self.filter_subject,
            #[cfg(feature = "server_2_10")]
            filter_subjects: self.filter_subjects,
            replay_policy: self.replay_policy,
            rate_limit: self.rate_limit,
            sample_frequency: self.sample_frequency,
            max_waiting: self.max_waiting,
            max_ack_pending: self.max_ack_pending,
            headers_only: self.headers_only,
            flow_control: self.flow_control,
            idle_heartbeat: self.idle_heartbeat,
            max_batch: 0,
            max_bytes: 0,
            max_expires: Duration::default(),
            inactive_threshold: self.inactive_threshold,
            num_replicas: self.num_replicas,
            memory_storage: self.memory_storage,
            #[cfg(feature = "server_2_10")]
            metadata: self.metadata,
            backoff: self.backoff,
        }
    }
}
impl IntoConsumerConfig for &Config {
    fn into_consumer_config(self) -> jetstream::consumer::Config {
        self.clone().into_consumer_config()
    }
}
fn is_default<T: Default + Eq>(t: &T) -> bool {
    t == &T::default()
}

/// Configuration for consumers. From a high level, the
/// `durable_name` and `deliver_subject` fields have a particularly
/// strong influence on the consumer's overall behavior.
#[derive(Debug, Default, Serialize, Deserialize, Clone, PartialEq, Eq)]
pub struct OrderedConfig {
    /// The delivery subject used by the push consumer.
    #[serde(default)]
    pub deliver_subject: String,
    /// A name of the consumer. Can be specified for both durable and ephemeral
    /// consumers.
    #[serde(default, skip_serializing_if = "Option::is_none")]
    pub name: Option<String>,
    /// A short description of the purpose of this consumer.
    #[serde(default, skip_serializing_if = "Option::is_none")]
    pub description: Option<String>,
    #[serde(default, skip_serializing_if = "is_default")]
    pub filter_subject: String,
    #[cfg(feature = "server_2_10")]
    /// Fulfills the same role as [Config::filter_subject], but allows filtering by many subjects.
    #[serde(default, skip_serializing_if = "is_default")]
    pub filter_subjects: Vec<String>,
    /// Whether messages are sent as quickly as possible or at the rate of receipt
    pub replay_policy: ReplayPolicy,
    /// The rate of message delivery in bits per second
    #[serde(default, skip_serializing_if = "is_default")]
    pub rate_limit: u64,
    /// What percentage of acknowledgments should be samples for observability, 0-100
    #[serde(default, skip_serializing_if = "is_default")]
    pub sample_frequency: u8,
    /// Only deliver headers without payloads.
    #[serde(default, skip_serializing_if = "is_default")]
    pub headers_only: bool,
    /// Allows for a variety of options that determine how this consumer will receive messages
    #[serde(flatten)]
    pub deliver_policy: DeliverPolicy,
    /// The maximum number of waiting consumers.
    #[serde(default, skip_serializing_if = "is_default")]
    pub max_waiting: i64,
    #[cfg(feature = "server_2_10")]
    // Additional consumer metadata.
    #[serde(default, skip_serializing_if = "is_default")]
    pub metadata: HashMap<String, String>,
}

impl FromConsumer for OrderedConfig {
    fn try_from_consumer_config(
        config: crate::jetstream::consumer::Config,
    ) -> Result<Self, crate::Error>
    where
        Self: Sized,
    {
        if config.deliver_subject.is_none() {
            return Err(Box::new(io::Error::new(
                ErrorKind::Other,
                "push consumer must have delivery subject",
            )));
        }
        Ok(OrderedConfig {
            name: config.name,
            deliver_subject: config.deliver_subject.unwrap(),
            description: config.description,
            filter_subject: config.filter_subject,
            #[cfg(feature = "server_2_10")]
            filter_subjects: config.filter_subjects,
            replay_policy: config.replay_policy,
            rate_limit: config.rate_limit,
            sample_frequency: config.sample_frequency,
            headers_only: config.headers_only,
            deliver_policy: config.deliver_policy,
            max_waiting: config.max_waiting,
            #[cfg(feature = "server_2_10")]
            metadata: config.metadata,
        })
    }
}

impl IntoConsumerConfig for OrderedConfig {
    fn into_consumer_config(self) -> super::Config {
        jetstream::consumer::Config {
            deliver_subject: Some(self.deliver_subject),
            durable_name: None,
            name: self.name,
            description: self.description,
            deliver_group: None,
            deliver_policy: self.deliver_policy,
            ack_policy: AckPolicy::None,
            ack_wait: Duration::default(),
            max_deliver: 1,
            filter_subject: self.filter_subject,
            #[cfg(feature = "server_2_10")]
            filter_subjects: self.filter_subjects,
            replay_policy: self.replay_policy,
            rate_limit: self.rate_limit,
            sample_frequency: self.sample_frequency,
            max_waiting: self.max_waiting,
            max_ack_pending: 0,
            headers_only: self.headers_only,
            flow_control: true,
            idle_heartbeat: ORDERED_IDLE_HEARTBEAT,
            max_batch: 0,
            max_bytes: 0,
            max_expires: Duration::default(),
            inactive_threshold: Duration::from_secs(30),
            num_replicas: 1,
            memory_storage: true,
            #[cfg(feature = "server_2_10")]
            metadata: self.metadata,
            backoff: Vec::new(),
        }
    }
}

impl Consumer<OrderedConfig> {
    pub async fn messages<'a>(self) -> Result<Ordered<'a>, StreamError> {
        let subscriber = self
            .context
            .client
            .subscribe(self.info.config.deliver_subject.clone().unwrap())
            .await
            .map_err(|err| StreamError::with_source(StreamErrorKind::Other, err))?;

        let last_sequence = Arc::new(AtomicU64::new(0));
        let consumer_sequence = Arc::new(AtomicU64::new(0));
        let (shutdown_tx, shutdown_rx) = tokio::sync::oneshot::channel();
        let handle = tokio::task::spawn({
            let stream_name = self.info.stream_name.clone();
            let config = self.config.clone();
            let mut context = self.context.clone();
            let last_sequence = last_sequence.clone();
            let consumer_sequence = consumer_sequence.clone();
            let state = self.context.client.state.clone();
            async move {
                loop {
                    let current_state = state.borrow().to_owned();

                    context.client.state.changed().await.unwrap();
                    // State change notification received within the timeout
                    if state.borrow().to_owned() != State::Connected
                        || current_state == State::Connected
                    {
                        continue;
                    }
                    debug!("reconnected. trigger consumer recreation");

                    debug!(
                        "idle heartbeats expired. recreating consumer s: {},  {:?}",
                        stream_name, config
                    );
                    let retry_strategy = ExponentialBackoff::from_millis(500).take(5);
                    let consumer = Retry::spawn(retry_strategy, || {
                        recreate_ephemeral_consumer(
                            context.clone(),
                            config.clone(),
                            &stream_name,
                            last_sequence.load(Ordering::Relaxed),
                        )
                    })
                    .await;
                    if let Err(err) = consumer {
                        shutdown_tx.send(err).unwrap();
                        break;
                    }
                    debug!("resetting consume sequence to 0");
                    consumer_sequence.store(0, Ordering::Relaxed);
                }
            }
        });

        Ok(Ordered {
            context: self.context.clone(),
            consumer: self,
            subscriber: Some(subscriber),
            subscriber_future: None,
            stream_sequence: last_sequence,
            consumer_sequence,
            shutdown: shutdown_rx,
            handle,
            heartbeat_sleep: None,
        })
    }
}

pub struct Ordered<'a> {
    context: Context,
    consumer: Consumer<OrderedConfig>,
    subscriber: Option<Subscriber>,
    subscriber_future: Option<BoxFuture<'a, Result<Subscriber, ConsumerRecreateError>>>,
    stream_sequence: Arc<AtomicU64>,
    consumer_sequence: Arc<AtomicU64>,
    shutdown: tokio::sync::oneshot::Receiver<ConsumerRecreateError>,
    handle: JoinHandle<()>,
    heartbeat_sleep: Option<Pin<Box<tokio::time::Sleep>>>,
}

impl<'a> Drop for Ordered<'a> {
    fn drop(&mut self) {
        // Stop trying to recreate the consumer
        self.handle.abort()
    }
}

impl<'a> futures::Stream for Ordered<'a> {
    type Item = Result<Message, OrderedError>;

    fn poll_next(mut self: Pin<&mut Self>, cx: &mut task::Context<'_>) -> Poll<Option<Self::Item>> {
        let this = self.as_mut().get_mut();

        let heartbeat_sleep = this.heartbeat_sleep.get_or_insert_with(|| {
            Box::pin(tokio::time::sleep(ORDERED_IDLE_HEARTBEAT.saturating_mul(2)))
        });

        if heartbeat_sleep.poll_unpin(cx).is_ready() {
            this.heartbeat_sleep = None;

            return Poll::Ready(Some(Err(OrderedError::new(
                OrderedErrorKind::MissingHeartbeat,
            ))));
        }

        loop {
            match this.shutdown.try_recv() {
                Ok(err) => {
                    return Poll::Ready(Some(Err(OrderedError::with_source(
                        OrderedErrorKind::Other,
                        err,
                    ))))
                }
                Err(TryRecvError::Closed) => {
                    return Poll::Ready(Some(Err(OrderedError::with_source(
                        OrderedErrorKind::Other,
                        "consumer task closed",
                    ))))
                }
                Err(TryRecvError::Empty) => {}
            }

            let subscriber = match &mut this.subscriber {
                Some(subscriber) => subscriber,
                None => {
                    let subscriber_future = this.subscriber_future.get_or_insert_with(|| {
                        let context = this.context.clone();
                        let sequence = this.stream_sequence.clone();
                        let config = this.consumer.config.clone();
                        let stream_name = this.consumer.info.stream_name.clone();

                        Box::pin(async move {
                            recreate_consumer_and_subscription(
                                context,
                                config,
                                stream_name,
                                sequence.load(Ordering::Relaxed),
                            )
                            .await
                        })
                    });

                    match subscriber_future.as_mut().poll(cx) {
                        Poll::Ready(subscriber) => {
                            this.subscriber_future = None;
                            this.consumer_sequence.store(0, Ordering::Relaxed);
                            this.subscriber.insert(subscriber.map_err(|err| {
                                OrderedError::with_source(OrderedErrorKind::Recreate, err)
                            })?)
                        }
                        Poll::Pending => return Poll::Pending,
                    }
                }
            };

            match subscriber.receiver.poll_recv(cx) {
                Poll::Ready(maybe_message) => match maybe_message {
                    Some(message) => {
                        this.heartbeat_sleep = None;

                        match message.status {
                            Some(StatusCode::IDLE_HEARTBEAT) => {
                                debug!("received idle heartbeats");
                                if let Some(headers) = message.headers.as_ref() {
                                    if let Some(sequence) =
                                        headers.get(crate::header::NATS_LAST_CONSUMER)
                                    {
                                        let sequence: u64 =
                                            sequence.iter().next().unwrap().parse().map_err(
                                                |err| {
                                                    OrderedError::with_source(
                                                        OrderedErrorKind::Other,
                                                        err,
                                                    )
                                                },
                                            )?;

                                        let last_sequence =
                                            this.consumer_sequence.load(Ordering::Relaxed);

                                        if sequence != last_sequence {
                                            debug!("hearbeats sequence mismatch. got {}, expected {}, resetting consumer", sequence, last_sequence);
                                            this.subscriber = None;
                                        }
                                    }
                                }
                                // flow control.
                                if let Some(subject) = message.reply.clone() {
                                    trace!("received flow control message");
                                    let client = this.context.client.clone();

                                    tokio::task::spawn(async move {
                                        client.publish(subject, Bytes::from_static(b"")).await.ok();
                                        client.flush().await.ok();
                                    });
                                }
                                continue;
                            }
                            Some(status) => {
                                debug!("received status message: {}", status);
                                continue;
                            }
                            None => {
                                trace!("received a message");
                                let jetstream_message = jetstream::message::Message {
                                    message,
                                    context: this.context.clone(),
                                };

                                let info = jetstream_message.info().map_err(|err| {
                                    OrderedError::with_source(OrderedErrorKind::Other, err)
                                })?;
                                trace!("consumer sequence: {:?}, stream sequence {:?}, consumer sequence in message: {:?} stream sequence in message: {:?}",
                                               this.consumer_sequence,
                                               this.stream_sequence,
                                               info.consumer_sequence,
                                               info.stream_sequence);
                                if info.consumer_sequence
                                    != this.consumer_sequence.load(Ordering::Relaxed) + 1
                                {
                                    debug!(
                                        "ordered consumer mismatch. current {}, info: {}",
                                        this.consumer_sequence.load(Ordering::Relaxed),
                                        info.consumer_sequence
                                    );
                                    this.subscriber = None;
                                    this.consumer_sequence.store(0, Ordering::Relaxed);
                                    continue;
                                }
                                this.stream_sequence
                                    .store(info.stream_sequence, Ordering::Relaxed);
                                this.consumer_sequence
                                    .store(info.consumer_sequence, Ordering::Relaxed);
                                return Poll::Ready(Some(Ok(jetstream_message)));
                            }
                        }
                    }
                    None => return Poll::Ready(None),
                },
                Poll::Pending => return Poll::Pending,
            }
        }
    }
}

#[derive(Clone, Debug, PartialEq)]
pub enum OrderedErrorKind {
    MissingHeartbeat,
    ConsumerDeleted,
    PullBasedConsumer,
    Recreate,
    Other,
}

impl std::fmt::Display for OrderedErrorKind {
    fn fmt(&self, f: &mut std::fmt::Formatter<'_>) -> std::fmt::Result {
        match self {
            Self::MissingHeartbeat => write!(f, "missed idle heartbeat"),
            Self::ConsumerDeleted => write!(f, "consumer deleted"),
            Self::Other => write!(f, "error"),
            Self::PullBasedConsumer => write!(f, "cannot use with push consumer"),
            Self::Recreate => write!(f, "consumer recreation failed"),
        }
    }
}

pub type OrderedError = Error<OrderedErrorKind>;

impl From<MessagesError> for OrderedError {
    fn from(err: MessagesError) -> Self {
        match err.kind() {
            MessagesErrorKind::MissingHeartbeat => {
                OrderedError::new(OrderedErrorKind::MissingHeartbeat)
            }
            MessagesErrorKind::ConsumerDeleted => {
                OrderedError::new(OrderedErrorKind::ConsumerDeleted)
            }
            MessagesErrorKind::PullBasedConsumer => {
                OrderedError::new(OrderedErrorKind::PullBasedConsumer)
            }
            MessagesErrorKind::Other => OrderedError {
                kind: OrderedErrorKind::Other,
                source: err.source,
            },
        }
    }
}

#[derive(Clone, Copy, Debug, PartialEq)]
pub enum MessagesErrorKind {
    MissingHeartbeat,
    ConsumerDeleted,
    PullBasedConsumer,
    Other,
}

impl std::fmt::Display for MessagesErrorKind {
    fn fmt(&self, f: &mut std::fmt::Formatter<'_>) -> std::fmt::Result {
        match self {
            Self::MissingHeartbeat => write!(f, "missed idle heartbeat"),
            Self::ConsumerDeleted => write!(f, "consumer deleted"),
            Self::Other => write!(f, "error"),
            Self::PullBasedConsumer => write!(f, "cannot use with pull consumer"),
        }
    }
}

pub type MessagesError = Error<MessagesErrorKind>;

#[derive(Clone, Copy, Debug, PartialEq)]
pub enum ConsumerRecreateErrorKind {
    GetStream,
    Subscription,
    Recreate,
    TimedOut,
}

impl std::fmt::Display for ConsumerRecreateErrorKind {
    fn fmt(&self, f: &mut std::fmt::Formatter<'_>) -> std::fmt::Result {
        match self {
            Self::GetStream => write!(f, "error getting stream"),
            Self::Recreate => write!(f, "consumer creation failed"),
            Self::TimedOut => write!(f, "timed out"),
            Self::Subscription => write!(f, "failed to resubscribe"),
        }
    }
}

pub type ConsumerRecreateError = Error<ConsumerRecreateErrorKind>;

async fn recreate_consumer_and_subscription(
    context: Context,
    mut config: OrderedConfig,
    stream_name: String,
    sequence: u64,
) -> Result<Subscriber, ConsumerRecreateError> {
    let delivery_subject = context.client.new_inbox();
    config.deliver_subject = delivery_subject;

    let subscriber = context
        .client
        .subscribe(config.deliver_subject.clone())
        .await
        .map_err(|err| {
            ConsumerRecreateError::with_source(ConsumerRecreateErrorKind::Subscription, err)
        })?;

    recreate_ephemeral_consumer(context, config, &stream_name, sequence).await?;
    Ok(subscriber)
}
async fn recreate_ephemeral_consumer(
    context: Context,
    config: OrderedConfig,
    stream_name: &str,
    sequence: u64,
) -> Result<(), ConsumerRecreateError> {
    let stream = context.get_stream(stream_name).await.map_err(|err| {
        ConsumerRecreateError::with_source(ConsumerRecreateErrorKind::GetStream, err)
    })?;

    let deliver_policy = {
        if sequence == 0 {
            DeliverPolicy::All
        } else {
            DeliverPolicy::ByStartSequence {
                start_sequence: sequence + 1,
            }
        }
    };
    tokio::time::timeout(
        Duration::from_secs(5),
        stream.create_consumer(jetstream::consumer::push::OrderedConfig {
            deliver_policy,
            ..config
        }),
    )
    .await
    .map_err(|_| ConsumerRecreateError::new(ConsumerRecreateErrorKind::TimedOut))?
    .map_err(|err| ConsumerRecreateError::with_source(ConsumerRecreateErrorKind::Recreate, err))?;
    Ok(())
}<|MERGE_RESOLUTION|>--- conflicted
+++ resolved
@@ -277,15 +277,9 @@
 }
 
 impl FromConsumer for Config {
-<<<<<<< HEAD
-    fn try_from_consumer_config(config: super::Config) -> Result<Self, Error> {
+    fn try_from_consumer_config(config: super::Config) -> Result<Self, crate::Error> {
         let deliver_subject = config.deliver_subject.ok_or_else(|| {
             Box::new(io::Error::new(
-=======
-    fn try_from_consumer_config(config: super::Config) -> Result<Self, crate::Error> {
-        if config.deliver_subject.is_none() {
-            return Err(Box::new(io::Error::new(
->>>>>>> f20934d4
                 ErrorKind::Other,
                 "push consumer must have delivery subject",
             ))
