// Copyright 2020-2022 The NATS Authors
// Licensed under the Apache License, Version 2.0 (the "License");
// you may not use this file except in compliance with the License.
// You may obtain a copy of the License at
//
// http://www.apache.org/licenses/LICENSE-2.0
//
// Unless required by applicable law or agreed to in writing, software
// distributed under the License is distributed on an "AS IS" BASIS,
// WITHOUT WARRANTIES OR CONDITIONS OF ANY KIND, either express or implied.
// See the License for the specific language governing permissions and
// limitations under the License.

#[cfg(feature = "compatibility_tests")]
mod compatibility {
<<<<<<< HEAD
    use aws_lc_rs::digest::{self, SHA256};
    use futures::{pin_mut, stream::Peekable, StreamExt};
=======
    use futures::{pin_mut, stream::Peekable, StreamExt, TryStreamExt};
>>>>>>> bddbb241
    use ring::digest::{self, SHA256};

    use core::panic;
    use std::{collections::HashMap, pin::Pin, str::from_utf8};

    use async_nats::{
        jetstream::{
            self,
            object_store::{self, ObjectMetadata, UpdateMetadata},
        },
        service::{self, ServiceExt},
    };
    use serde::{Deserialize, Serialize};

    #[tokio::test]
    async fn kv() {
        panic!("kv suite not implemented yet")
    }

    #[tokio::test]
    async fn object_store() {
        tracing_subscriber::fmt()
            .with_max_level(tracing::Level::DEBUG)
            .init();
        let url = std::env::var("NATS_URL").unwrap_or_else(|_| "localhost:4222".to_string());
        tracing::info!("staring client for object store tests at {}", url);
        let client = async_nats::connect(url).await.unwrap();

        let tests = client
            .subscribe("tests.object-store.>")
            .await
            .unwrap()
            .peekable();
        pin_mut!(tests);

        let mut done = client.subscribe("tests.done").await.unwrap();

        loop {
            tokio::select! {
                _ = done.next() => {
                tracing::info!("object store tests done");
                 return;
                }
                message = tests.as_mut().peek() => {
                let test: Test = Test::try_from(message.unwrap()).unwrap();
                    match test.suite.as_str() {
                        "object-store" => {
                            let object_store = ObjectStore {
                                client: client.clone(),
                            };
                            match test.test.as_str() {
                                "default-bucket" => object_store.default_bucket(tests.as_mut()).await,
                                "custom-bucket" => object_store.custom_bucket(tests.as_mut()).await,
                                "get-object" => object_store.get_object(tests.as_mut()).await,
                                "put-object" => object_store.put_object(tests.as_mut()).await,
                                "update-metadata" => object_store.update_metadata(tests.as_mut()).await,
                                "watch-updates" => object_store.watch_updates(tests.as_mut()).await,
                                "watch" => object_store.watch(tests.as_mut()).await,
                                "get-link" => object_store.get_link(tests.as_mut()).await,
                                "put-link" => object_store.put_link(tests.as_mut()).await,
                                unknown => panic!("unkown test: {}", unknown),
                            }
                        }
                        unknown => panic!("not an object store suite: {}", unknown),
                    }
                }
            }
        }
    }
    struct Test {
        suite: String,
        test: String,
    }

    impl TryFrom<&async_nats::Message> for Test {
        type Error = String;

        fn try_from(message: &async_nats::Message) -> Result<Self, Self::Error> {
            let mut elements = message.subject.split('.').skip(1);

            let suite = elements
                .next()
                .ok_or("missing suite token".to_string())?
                .to_string();
            let test = elements
                .next()
                .ok_or("missing test token".to_string())?
                .to_string();

            Ok(Test { suite, test })
        }
    }

    struct ObjectStore {
        client: async_nats::Client,
    }

    type PinnedSubscriber<'a> = Pin<&'a mut Peekable<async_nats::Subscriber>>;

    impl ObjectStore {
        async fn default_bucket(&self, mut test_commands: PinnedSubscriber<'_>) {
            let create = test_commands.as_mut().next().await.unwrap();
            println!("received first request: {}", create.subject);

            let given: TestRequest<HashMap<String, String>> =
                serde_json::from_slice(&create.payload).unwrap();
            let jetstream = async_nats::jetstream::new(self.client.clone());
            jetstream
                .create_object_store(object_store::Config {
                    bucket: given.config.get("bucket").unwrap().to_string(),
                    ..Default::default()
                })
                .await
                .unwrap();

            self.client
                .publish(create.reply.unwrap(), "".into())
                .await
                .unwrap();
            self.client.flush().await.unwrap();

            let done = test_commands.next().await.unwrap();
            if done.headers.is_some() {
                panic!("test failed: {:?}", done.headers);
            } else {
                println!("test default-bucket PASS");
            }
        }

        async fn custom_bucket(&self, mut commands: PinnedSubscriber<'_>) {
            let create = commands.as_mut().next().await.unwrap();
            println!("received custom request: {}", create.subject);

            let custom_config: TestRequest<object_store::Config> =
                serde_json::from_slice(&create.payload).unwrap();

            async_nats::jetstream::new(self.client.clone())
                .create_object_store(custom_config.config)
                .await
                .unwrap();

            self.client
                .publish(create.reply.unwrap(), "".into())
                .await
                .unwrap();
            self.client.flush().await.unwrap();

            let done = commands.next().await.unwrap();
            if done.headers.is_some() {
                panic!("test failed: {:?}", done.headers);
            } else {
                println!("test custom-bucket PASS");
            }
        }

        async fn put_object(&self, mut commands: PinnedSubscriber<'_>) {
            #[derive(Debug, Deserialize)]
            struct ObjectRequest {
                url: String,
                bucket: String,
                #[serde(flatten)]
                test_request: TestRequest<ObjectMetadata>,
            }

            let object_request = commands.as_mut().next().await.unwrap();
            println!("received third request: {}", object_request.subject);
            let reply = object_request.reply.unwrap().clone();
            let object_request: ObjectRequest =
                serde_json::from_slice(&object_request.payload).unwrap();

            let bucket = async_nats::jetstream::new(self.client.clone())
                .get_object_store(object_request.bucket.clone())
                .await
                .unwrap();

            let file = reqwest::get(object_request.url).await.unwrap();
            let contents = file.bytes().await.unwrap();

            bucket
                .put(object_request.test_request.config, &mut contents.as_ref())
                .await
                .unwrap();

            self.client.publish(reply, "".into()).await.unwrap();
            self.client.flush().await.unwrap();

            let done = commands.next().await.unwrap();
            if done.headers.is_some() {
                panic!("test failed: {:?}", done.headers);
            } else {
                println!("test put-object PASS");
            }
        }

        async fn get_object(&self, mut commands: PinnedSubscriber<'_>) {
            #[derive(Deserialize)]
            struct Command {
                object: String,
                bucket: String,
            }
            let get_request = commands.as_mut().next().await.unwrap();

            let request: Command = serde_json::from_slice(&get_request.payload).unwrap();

            let bucket = async_nats::jetstream::new(self.client.clone())
                .get_object_store(request.bucket)
                .await
                .unwrap();
            let mut object = bucket.get(request.object).await.unwrap();
            let mut contents = vec![];

            while let Some(chunk) = object.try_next().await.unwrap() {
                contents.extend_from_slice(&chunk);
            }

            let digest = digest::digest(&SHA256, &contents);

            self.client
                .publish(
                    get_request.reply.unwrap(),
                    digest.as_ref().to_owned().into(),
                )
                .await
                .unwrap();

            let done = commands.next().await.unwrap();
            if done.headers.is_some() {
                panic!("test failed: {:?}", done.headers);
            } else {
                println!("test get-object PASS");
            }
        }

        async fn put_link(&self, mut commands: PinnedSubscriber<'_>) {
            #[derive(Deserialize, Debug)]
            struct Command {
                object: String,
                bucket: String,
                link_name: String,
            }
            let get_request = commands.as_mut().next().await.unwrap();

            let request: Command = serde_json::from_slice(&get_request.payload).unwrap();

            let bucket = async_nats::jetstream::new(self.client.clone())
                .get_object_store(request.bucket)
                .await
                .unwrap();
            let object = bucket.get(request.object).await.unwrap();

            bucket.add_link(request.link_name, &object).await.unwrap();

            self.client
                .publish(get_request.reply.unwrap(), "".into())
                .await
                .unwrap();

            let done = commands.next().await.unwrap();
            if done.headers.is_some() {
                panic!("test failed: {:?}", done.headers);
            } else {
                println!("test put-link PASS");
            }
        }

        async fn get_link(&self, mut commands: PinnedSubscriber<'_>) {
            #[derive(Deserialize, Debug)]
            struct Command {
                object: String,
                bucket: String,
            }
            let get_request = commands.as_mut().next().await.unwrap();

            let request: Command = serde_json::from_slice(&get_request.payload).unwrap();

            let bucket = async_nats::jetstream::new(self.client.clone())
                .get_object_store(request.bucket)
                .await
                .unwrap();
            let mut object = bucket.get(request.object).await.unwrap();
            let mut contents = vec![];

            while let Some(chunk) = object.try_next().await.unwrap() {
                contents.extend_from_slice(&chunk);
            }

            let digest = digest::digest(&SHA256, &contents);

            self.client
                .publish(
                    get_request.reply.unwrap(),
                    digest.as_ref().to_owned().into(),
                )
                .await
                .unwrap();

            let done = commands.next().await.unwrap();
            if done.headers.is_some() {
                panic!("test failed: {:?}", done.headers);
            } else {
                println!("test get-object PASS");
            }
        }

        async fn update_metadata(&self, mut commands: PinnedSubscriber<'_>) {
            #[derive(Deserialize)]
            struct Metadata {
                object: String,
                bucket: String,
                config: UpdateMetadata,
            }

            let update_command = commands.as_mut().next().await.unwrap();

            let given: Metadata = serde_json::from_slice(&update_command.payload).unwrap();

            let object_store = jetstream::new(self.client.clone())
                .get_object_store(given.bucket)
                .await
                .unwrap();

            object_store
                .update_metadata(given.object, given.config)
                .await
                .unwrap();

            self.client
                .publish(update_command.reply.unwrap(), "".into())
                .await
                .unwrap();

            let done = commands.next().await.unwrap();
            if done.headers.is_some() {
                panic!("test failed: {:?}", done.headers);
            } else {
                println!("test update-metadata PASS");
            }
        }

        async fn watch_updates(&self, mut commands: PinnedSubscriber<'_>) {
            #[derive(Deserialize)]
            struct Command {
                #[allow(dead_code)]
                object: String,
                bucket: String,
            }
            let get_request = commands.as_mut().next().await.unwrap();

            let request: Command = serde_json::from_slice(&get_request.payload).unwrap();
            let bucket = async_nats::jetstream::new(self.client.clone())
                .get_object_store(request.bucket)
                .await
                .unwrap();

            let mut watch = bucket.watch().await.unwrap();

            let info = watch.next().await.unwrap().unwrap();

            self.client
                .publish(get_request.reply.unwrap(), info.digest.unwrap().into())
                .await
                .unwrap();

            let done = commands.next().await.unwrap();
            if done.headers.is_some() {
                panic!("test failed: {:?}", done.headers);
            } else {
                println!("test update-metadata PASS");
            }
        }

        async fn watch(&self, mut commands: PinnedSubscriber<'_>) {
            #[derive(Deserialize)]
            struct Command {
                #[allow(dead_code)]
                object: String,
                bucket: String,
            }
            let get_request = commands.as_mut().next().await.unwrap();

            let request: Command = serde_json::from_slice(&get_request.payload).unwrap();
            let bucket = async_nats::jetstream::new(self.client.clone())
                .get_object_store(request.bucket)
                .await
                .unwrap();

            let mut watch = bucket.watch_with_history().await.unwrap();

            let info = watch.next().await.unwrap().unwrap();
            let second_info = watch.next().await.unwrap().unwrap();

            let response = [info.digest.unwrap(), second_info.digest.unwrap()].join(",");

            self.client
                .publish(get_request.reply.unwrap(), response.into())
                .await
                .unwrap();

            let done = commands.next().await.unwrap();
            if done.headers.is_some() {
                panic!("test failed: {:?}", done.headers);
            } else {
                println!("test update-metadata PASS");
            }
        }
    }

    #[tokio::test]
    async fn service_core() {
        let url = std::env::var("NATS_URL").unwrap_or_else(|_| "localhost:4222".to_string());
        tracing::info!("staring client for service tests at {}", url);
        let client = async_nats::connect(url).await.unwrap();

        let mut tests = client
            .subscribe("tests.service.core.>")
            .await
            .unwrap()
            .peekable();

        #[derive(Serialize, Deserialize)]
        struct ServiceConfig {
            #[serde(flatten)]
            service: service::Config,
            groups: Vec<GroupConfig>,
            endpoints: Vec<EndpointConfig>,
        }

        #[derive(Serialize, Deserialize)]
        struct GroupConfig {
            name: String,
            queue_group: Option<String>,
        }

        #[derive(Serialize, Deserialize)]
        struct EndpointConfig {
            name: String,
            subject: String,
            metadata: Option<HashMap<String, String>>,
            queue_group: Option<String>,
            group: Option<String>,
        }

        let test_request = tests.next().await.unwrap();
        println!(
            "received first request: {}",
            from_utf8(&test_request.payload).unwrap()
        );
        let config: TestRequest<ServiceConfig> =
            serde_json::from_slice(&test_request.payload).expect("failed to parse service config");
        let mut config = config.config;
        config.service.stats_handler = Some(service::StatsHandler(Box::new(
            |_, stats| serde_json::json!({ "endpoint": stats.name }),
        )));

        let service = client
            .add_service(config.service)
            .await
            .expect("failed to add service");

        let mut group_handlers = HashMap::new();
        for group in config.groups {
            match group.queue_group {
                Some(queue_group) => group_handlers.insert(
                    group.name.clone(),
                    service.group_with_queue_group(group.name.clone(), queue_group),
                ),
                None => group_handlers.insert(group.name.clone(), service.group(group.name)),
            };
        }

        for endpoint_config in config.endpoints {
            let mut endpoint = {
                if let Some(ref group) = endpoint_config.group {
                    group_handlers
                        .get(group)
                        .expect("unknown group")
                        .endpoint_builder()
                } else {
                    service.endpoint_builder()
                }
            };
            endpoint = endpoint.name(endpoint_config.name.clone());
            if let Some(ref queue_group) = endpoint_config.queue_group {
                endpoint = endpoint.queue_group(queue_group);
            }
            if let Some(ref metadata) = endpoint_config.metadata {
                endpoint = endpoint.metadata(metadata.to_owned());
            }
            let mut endpoint = endpoint
                .add(endpoint_config.subject)
                .await
                .expect("failed to add endpoint");
            tokio::task::spawn({
                let endpoint_name = endpoint_config.name.clone();
                async move {
                    while let Some(request) = endpoint.next().await {
                        if endpoint_name.as_str() == "faulty" {
                            request
                                .respond(Err(service::error::Error {
                                    status: "handler error".into(),
                                    code: 500,
                                }))
                                .await
                                .expect("failed to respond");
                        } else {
                            let response = request.message.payload.clone();
                            request
                                .respond(Ok(response))
                                .await
                                .expect("failed to echo respond");
                        }
                    }
                }
            });
        }
        client
            .publish(test_request.reply.unwrap(), "".into())
            .await
            .unwrap();

        let cleanup = tests.next().await.expect("failed to get cleanup");
        service.stop().await.expect("failed to stop service");
        client
            .publish(cleanup.reply.unwrap(), "".into())
            .await
            .expect("failed to publish cleanup ack");
        client.flush().await.expect("failed to flush");
    }

    #[derive(Debug, Clone, Serialize, Deserialize)]
    struct TestRequest<T> {
        suite: String,
        test: String,
        command: String,
        config: T,
    }
}<|MERGE_RESOLUTION|>--- conflicted
+++ resolved
@@ -13,12 +13,7 @@
 
 #[cfg(feature = "compatibility_tests")]
 mod compatibility {
-<<<<<<< HEAD
-    use aws_lc_rs::digest::{self, SHA256};
-    use futures::{pin_mut, stream::Peekable, StreamExt};
-=======
     use futures::{pin_mut, stream::Peekable, StreamExt, TryStreamExt};
->>>>>>> bddbb241
     use ring::digest::{self, SHA256};
 
     use core::panic;
