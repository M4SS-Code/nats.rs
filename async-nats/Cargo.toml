--- conflicted
+++ resolved
@@ -15,15 +15,9 @@
 
 [dependencies]
 memchr = "2.4"
-<<<<<<< HEAD
-bytes = "1.4.0"
+bytes = { version = "1.4.0", features = ["serde"] }
 futures = { version = "0.3.26", default-features = false, features = ["alloc"] }
-nkeys = "0.2.0"
-=======
-bytes = { version = "1.4.0", features = ["serde"] }
-futures = { version = "0.3.26", default-features = false, features = ["std", "async-await"] }
 nkeys = "0.3.0"
->>>>>>> 0534719c
 once_cell = "1.17.1"
 regex = "1.7.1"
 serde = { version = "1.0.152", features = ["derive"] }
