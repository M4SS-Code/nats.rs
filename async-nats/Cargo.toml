[package]
name = "async-nats"
authors = ["Tomasz Pietrek <tomasz@nats.io>", "Casper Beyer <caspervonb@pm.me>"]
version = "0.34.0"
edition = "2021"
rust = "1.67.0"
description = "A async Rust NATS client"
license = "Apache-2.0"
documentation = "https://docs.rs/async-nats"
homepage = "https://github.com/nats-io/nats.rs"
repository = "https://github.com/nats-io/nats.rs"
readme = "../README.md"
keywords = ["nats", "client", "messaging", "api"]
categories = ["network-programming", "api-bindings"]

[dependencies]
aws-lc-rs = { version = "1.6", optional = true }
memchr = "2.4"
bytes = { version = "1.4.0", features = ["serde"] }
futures = { version = "0.3.28", default-features = false, features = ["std"] }
nkeys = "0.4"
once_cell = "1.18.0"
regex = "1.9.1"
serde = { version = "1.0.184", features = ["derive"] }
serde_json = "1.0.104"
serde_repr = "0.1.16"
tokio = { version = "1.36", features = ["macros", "rt", "fs", "net", "sync", "time", "io-util"] }
url = { version = "2"}
tokio-rustls = { version = "0.26", default-features = false }
rustls-pemfile = "2"
nuid = "0.5"
serde_nanos = "0.1.3"
time = { version = "0.3.24", features = ["parsing", "formatting", "serde", "serde-well-known"] }
rustls-native-certs = "0.7"
tracing = "0.1"
thiserror = "1.0"
base64 = "0.22"
tryhard = "0.5"
ring = { version = "0.17", optional = true }
rand = "0.8"
webpki = { package = "rustls-webpki", version = "0.102" }
portable-atomic = "1"

[dev-dependencies]
<<<<<<< HEAD
aws-lc-rs = "1.6"
=======
ring = "0.17"
>>>>>>> ecdd9412
criterion =  { version = "0.5", features = ["async_tokio"]}
nats-server = { path = "../nats-server" }
rand = "0.8"
tokio = { version = "1.25.0", features = ["rt-multi-thread"] }
futures = { version = "0.3.28", default-features = false, features = ["std", "async-await"] }
tracing-subscriber = "0.3"
async-nats = {path = ".", features = ["experimental"]}
reqwest = "0.11.18"
jsonschema = "0.17.1"

# for -Z minimal-versions
num = "0.4.1"


[features]
<<<<<<< HEAD
default = ["server_2_10", "aws_lc_rs"]
# Enables Service API for the client.
service = []
aws_lc_rs = ["dep:aws-lc-rs", "tokio-rustls/aws_lc_rs"]
ring = ["dep:ring", "tokio-rustls/ring"]
fips = ["aws_lc_rs", "tokio-rustls/fips"]
=======
default = ["server_2_10", "ring"]
# Enables Service API for the client.
service = []
aws-lc-rs = ["dep:aws-lc-rs", "tokio-rustls/aws-lc-rs"]
ring = ["dep:ring", "tokio-rustls/ring"]
fips = ["aws-lc-rs", "tokio-rustls/fips"]
>>>>>>> ecdd9412
# All experimental features are part of this feature flag.
experimental = ["service"]
# Features that require nats-server version 2.10 or higher.
# It is enabled by default since official 2.10 nats-server release.
"server_2_10" = []
# Used for enabling/disabling tests that by design take a lot of time to  complete.
# Those tests are usually used for time-sensitive checks, like consumer heartbeats, longer timeouts, etc.
slow_tests = []
# Used for tests that ensure compatibility across client libraries in APIs that are abstraction
# layer build on top of NATS server features (Service API, KV, Object Store etc.)
compatibility_tests = []


[[bench]]
name = "main"
harness = false
lto = true

[package.metadata.docs.rs]
all-features = true
rustdoc-args = ["--cfg", "docsrs"]<|MERGE_RESOLUTION|>--- conflicted
+++ resolved
@@ -42,11 +42,7 @@
 portable-atomic = "1"
 
 [dev-dependencies]
-<<<<<<< HEAD
-aws-lc-rs = "1.6"
-=======
 ring = "0.17"
->>>>>>> ecdd9412
 criterion =  { version = "0.5", features = ["async_tokio"]}
 nats-server = { path = "../nats-server" }
 rand = "0.8"
@@ -62,21 +58,12 @@
 
 
 [features]
-<<<<<<< HEAD
-default = ["server_2_10", "aws_lc_rs"]
-# Enables Service API for the client.
-service = []
-aws_lc_rs = ["dep:aws-lc-rs", "tokio-rustls/aws_lc_rs"]
-ring = ["dep:ring", "tokio-rustls/ring"]
-fips = ["aws_lc_rs", "tokio-rustls/fips"]
-=======
-default = ["server_2_10", "ring"]
+default = ["server_2_10", "aws-lc-rs"]
 # Enables Service API for the client.
 service = []
 aws-lc-rs = ["dep:aws-lc-rs", "tokio-rustls/aws-lc-rs"]
 ring = ["dep:ring", "tokio-rustls/ring"]
 fips = ["aws-lc-rs", "tokio-rustls/fips"]
->>>>>>> ecdd9412
 # All experimental features are part of this feature flag.
 experimental = ["service"]
 # Features that require nats-server version 2.10 or higher.
